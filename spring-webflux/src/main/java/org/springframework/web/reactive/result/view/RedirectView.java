/*
 * Copyright 2002-2022 the original author or authors.
 *
 * Licensed under the Apache License, Version 2.0 (the "License");
 * you may not use this file except in compliance with the License.
 * You may obtain a copy of the License at
 *
 *      https://www.apache.org/licenses/LICENSE-2.0
 *
 * Unless required by applicable law or agreed to in writing, software
 * distributed under the License is distributed on an "AS IS" BASIS,
 * WITHOUT WARRANTIES OR CONDITIONS OF ANY KIND, either express or implied.
 * See the License for the specific language governing permissions and
 * limitations under the License.
 */

package org.springframework.web.reactive.result.view;

import java.net.URI;
import java.nio.charset.StandardCharsets;
import java.util.Collections;
import java.util.Locale;
import java.util.Map;
import java.util.regex.Matcher;
import java.util.regex.Pattern;

import reactor.core.publisher.Mono;

import org.springframework.http.HttpStatus;
import org.springframework.http.HttpStatusCode;
import org.springframework.http.MediaType;
import org.springframework.http.server.reactive.ServerHttpRequest;
import org.springframework.http.server.reactive.ServerHttpResponse;
import org.springframework.lang.Nullable;
import org.springframework.util.Assert;
import org.springframework.util.ObjectUtils;
import org.springframework.util.StringUtils;
import org.springframework.web.reactive.HandlerMapping;
import org.springframework.web.server.ServerWebExchange;
import org.springframework.web.util.UriComponentsBuilder;
import org.springframework.web.util.UriUtils;

/**
 * View that redirects to an absolute or context relative URL. The URL may be a
 * URI template in which case the URI template variables will be replaced with
 * values from the model or with URI variables from the current request.
 *
 * <p>By default {@link HttpStatus#SEE_OTHER} is used but alternate status codes
 * may be supplied via constructor or setters arguments.
 *
 * @author Sebastien Deleuze
 * @author Rossen Stoyanchev
 * @since 5.0
 */
public class RedirectView extends AbstractUrlBasedView {

	private static final Pattern URI_TEMPLATE_VARIABLE_PATTERN = Pattern.compile("\\{([^/]+?)\\}");


	private HttpStatusCode statusCode = HttpStatus.SEE_OTHER;

	private boolean contextRelative = true;

	private boolean propagateQuery = false;

	@Nullable
	private String[] hosts;


	/**
	 * Constructor for use as a bean.
	 */
	public RedirectView() {
	}

	/**
	 * Create a new {@code RedirectView} with the given redirect URL.
	 * <p>Status code {@link HttpStatus#SEE_OTHER} is used by default.
	 */
	public RedirectView(String redirectUrl) {
		super(redirectUrl);
	}

	/**
	 * Create a new {@code RedirectView} with the given URL and an alternate
	 * redirect status code such as {@link HttpStatus#TEMPORARY_REDIRECT} or
	 * {@link HttpStatus#PERMANENT_REDIRECT}.
	 */
	public RedirectView(String redirectUrl, HttpStatusCode statusCode) {
		super(redirectUrl);
		setStatusCode(statusCode);
	}


	/**
	 * Set an alternate redirect status code such as
	 * {@link HttpStatus#TEMPORARY_REDIRECT} or
	 * {@link HttpStatus#PERMANENT_REDIRECT}.
	 */
	public void setStatusCode(HttpStatusCode statusCode) {
		Assert.isTrue(statusCode.is3xxRedirection(), "Not a redirect status code");
		this.statusCode = statusCode;
	}

	/**
	 * Get the redirect status code to use.
	 */
	public HttpStatusCode getStatusCode() {
		return this.statusCode;
	}

	/**
	 * Whether to interpret a given redirect URL that starts with a slash ("/")
	 * as relative to the current context path ({@code true}, the default) or
	 * relative to the web server root ({@code false}).
	 */
	public void setContextRelative(boolean contextRelative) {
		this.contextRelative = contextRelative;
	}

	/**
	 * Whether to interpret URLs as relative to the current context path.
	 */
	public boolean isContextRelative() {
		return this.contextRelative;
	}

	/**
	 * Whether to append the query string of the current URL to the redirect URL
	 * ({@code true}) or not ({@code false}, the default).
	 */
	public void setPropagateQuery(boolean propagateQuery) {
		this.propagateQuery = propagateQuery;
	}

	/**
	 * Whether the query string of the current URL is appended to the redirect URL.
	 */
	public boolean isPropagateQuery() {
		return this.propagateQuery;
	}

	/**
	 * Configure one or more hosts associated with the application.
	 * <p>All other hosts will be considered external hosts.
	 * <p>In effect this provides a way turn off encoding for URLs that
	 * have a host and that host is not listed as a known host.
	 * <p>If not set (the default) all redirect URLs are encoded.
	 * @param hosts one or more application hosts
	 */
	public void setHosts(@Nullable String... hosts) {
		this.hosts = hosts;
	}

	/**
	 * Return the configured application hosts.
	 */
	@Nullable
	public String[] getHosts() {
		return this.hosts;
	}


	@Override
	public void afterPropertiesSet() throws Exception {
		super.afterPropertiesSet();
	}


	@Override
	public boolean isRedirectView() {
		return true;
	}

	@Override
	public boolean checkResourceExists(Locale locale) throws Exception {
		return true;
	}

	/**
	 * Convert model to request parameters and redirect to the given URL.
	 */
	@Override
	protected Mono<Void> renderInternal(
			Map<String, Object> model, @Nullable MediaType contentType, ServerWebExchange exchange) {

		String targetUrl = createTargetUrl(model, exchange);
		return sendRedirect(targetUrl, exchange);
	}

	/**
	 * Create the target URL and, if necessary, pre-pend the contextPath, expand
	 * URI template variables, append the current request query, and apply the
	 * configured {@link #getRequestDataValueProcessor()
	 * RequestDataValueProcessor}.
	 */
	protected final String createTargetUrl(Map<String, Object> model, ServerWebExchange exchange) {
		String url = getUrl();
		Assert.state(url != null, "'url' not set");

		ServerHttpRequest request = exchange.getRequest();

		StringBuilder targetUrl = new StringBuilder();
		if (isContextRelative() && url.startsWith("/")) {
			targetUrl.append(request.getPath().contextPath().value());
		}
		targetUrl.append(url);

		if (StringUtils.hasText(targetUrl)) {
			Map<String, String> uriVars = getCurrentUriVariables(exchange);
			targetUrl = expandTargetUrlTemplate(targetUrl.toString(), model, uriVars);
		}

		if (isPropagateQuery()) {
			targetUrl = appendCurrentRequestQuery(targetUrl.toString(), request);
		}

		String result = targetUrl.toString();

		RequestDataValueProcessor processor = getRequestDataValueProcessor();
		return (processor != null ? processor.processUrl(exchange, result) : result);
	}

	private Map<String, String> getCurrentUriVariables(ServerWebExchange exchange) {
		String name = HandlerMapping.URI_TEMPLATE_VARIABLES_ATTRIBUTE;
		return exchange.getAttributeOrDefault(name, Collections.emptyMap());
	}

	/**
	 * Expand URI template variables in the target URL with either model
	 * attribute values or as a fallback with URI variable values from the
	 * current request. Values are encoded.
	 */
	protected StringBuilder expandTargetUrlTemplate(String targetUrl,
			Map<String, Object> model, Map<String, String> uriVariables) {

		Matcher matcher = URI_TEMPLATE_VARIABLE_PATTERN.matcher(targetUrl);
		boolean found = matcher.find();
		if (!found) {
			return new StringBuilder(targetUrl);
		}
		StringBuilder result = new StringBuilder();
		int endLastMatch = 0;
		while (found) {
			String name = matcher.group(1);
			Object value = (model.containsKey(name) ? model.get(name) : uriVariables.get(name));
			Assert.notNull(value, () -> "No value for URI variable '" + name + "'");
			result.append(targetUrl, endLastMatch, matcher.start());
			result.append(encodeUriVariable(value.toString()));
			endLastMatch = matcher.end();
			found = matcher.find();
		}
		result.append(targetUrl, endLastMatch, targetUrl.length());
		return result;
	}

	private String encodeUriVariable(String text) {
		// Strict encoding of all reserved URI characters
		return UriUtils.encode(text, StandardCharsets.UTF_8);
	}

	/**
	 * Append the query of the current request to the target redirect URL.
	 */
	protected StringBuilder appendCurrentRequestQuery(String targetUrl, ServerHttpRequest request) {
		String query = request.getURI().getRawQuery();
		if (!StringUtils.hasText(query)) {
			return new StringBuilder(targetUrl);
		}

		int index = targetUrl.indexOf('#');
		String fragment = (index > -1 ? targetUrl.substring(index) : null);

		StringBuilder result = new StringBuilder();
		result.append(index != -1 ? targetUrl.substring(0, index) : targetUrl);
		result.append(targetUrl.indexOf('?') < 0 ? '?' : '&').append(query);

		if (fragment != null) {
			result.append(fragment);
		}

		return result;
	}

	/**
	 * Send a redirect back to the HTTP client.
	 * @param targetUrl the target URL to redirect to
	 * @param exchange current exchange
	 */
	protected Mono<Void> sendRedirect(String targetUrl, ServerWebExchange exchange) {
		String transformedUrl = (isRemoteHost(targetUrl) ? targetUrl : exchange.transformUrl(targetUrl));
		ServerHttpResponse response = exchange.getResponse();
		response.getHeaders().setLocation(URI.create(transformedUrl));
		response.setStatusCode(getStatusCode());
		return Mono.empty();
	}

	/**
	 * Whether the given targetUrl has a host that is a "foreign" system in which
<<<<<<< HEAD
	 * case {@link jakarta.servlet.http.HttpServletResponse#encodeRedirectURL} will not be applied.
	 * This method returns {@code true} if the {@link #setHosts(String[])}
=======
	 * case {@link javax.servlet.http.HttpServletResponse#encodeRedirectURL} will not be applied.
	 * <p>This method returns {@code true} if the {@link #setHosts(String[])}
>>>>>>> 19704805
	 * property is configured and the target URL has a host that does not match.
	 * @param targetUrl the target redirect URL
	 * @return {@code true} if the target URL has a remote host, {@code false} if
	 * the URL does not have a host or the "host" property is not configured
	 */
	protected boolean isRemoteHost(String targetUrl) {
		if (ObjectUtils.isEmpty(this.hosts)) {
			return false;
		}
		String targetHost = UriComponentsBuilder.fromUriString(targetUrl).build().getHost();
		if (!StringUtils.hasLength(targetHost)) {
			return false;
		}
		for (String host : this.hosts) {
			if (targetHost.equals(host)) {
				return false;
			}
		}
		return true;
	}

}<|MERGE_RESOLUTION|>--- conflicted
+++ resolved
@@ -297,13 +297,8 @@
 
 	/**
 	 * Whether the given targetUrl has a host that is a "foreign" system in which
-<<<<<<< HEAD
 	 * case {@link jakarta.servlet.http.HttpServletResponse#encodeRedirectURL} will not be applied.
-	 * This method returns {@code true} if the {@link #setHosts(String[])}
-=======
-	 * case {@link javax.servlet.http.HttpServletResponse#encodeRedirectURL} will not be applied.
 	 * <p>This method returns {@code true} if the {@link #setHosts(String[])}
->>>>>>> 19704805
 	 * property is configured and the target URL has a host that does not match.
 	 * @param targetUrl the target redirect URL
 	 * @return {@code true} if the target URL has a remote host, {@code false} if
